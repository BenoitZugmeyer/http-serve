[package]
name = "http-serve"
version = "0.2.2"
authors = ["Scott Lamb <slamb@slamb.org>"]
license = "MIT/Apache-2.0"
readme = "README.md"
description = "Conditional GET, HEAD, and byte range serving for abstract HTTP entities."
keywords = ["http", "file", "range"]
categories = ["web-programming::http-server"]
repository = "https://github.com/scottlamb/http-serve"
edition = "2018"

<<<<<<< HEAD
[badges]
travis-ci = { repository = "scottlamb/http-serve" }

[features]
dir = []

=======
>>>>>>> 5eebc1b1
[dependencies]
bytes = "0.5.3"
flate2 = "1.0.1"
futures = "0.3.1"
http = "0.2.0"
http-body = "0.3.1"
httpdate = "0.3.2"
libc = "0.2.69"
memchr = "2.0"
mime = "0.3.7"
smallvec = "1.4.0"
time = { version = "0.2.1", default-features = false }
tokio = { version = "0.2.4", features = ["blocking", "macros", "rt-threaded"] }

[target.'cfg(windows)'.dependencies]
winapi = { version = "0.3.6", features = ["std", "winbase"] }

[dev-dependencies]
criterion = "0.3"
env_logger = "0.7.1"
htmlescape = "0.3"
httparse = "1.3.4"
hyper = "0.13.0"
mime_guess = "1.8.4"
nix = "0.17.0"
once_cell = "1.3"
reqwest = { version = "0.10.0", features = ["gzip"] }
socket2 = { version = "0.3.10", features = ["reuseport"] }
tempfile = "3.1.0"

[profile.release]
debug = true

[profile.bench]
debug = true

[[bench]]
name = "file"
harness = false

[[bench]]
name = "inmem"
harness = false

[[example]]
name = "serve_dir"
required-features = ["dir"]<|MERGE_RESOLUTION|>--- conflicted
+++ resolved
@@ -10,15 +10,9 @@
 repository = "https://github.com/scottlamb/http-serve"
 edition = "2018"
 
-<<<<<<< HEAD
-[badges]
-travis-ci = { repository = "scottlamb/http-serve" }
-
 [features]
 dir = []
 
-=======
->>>>>>> 5eebc1b1
 [dependencies]
 bytes = "0.5.3"
 flate2 = "1.0.1"
